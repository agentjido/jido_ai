defmodule JidoTest.AI.Prompt.TemplateTest do
  use ExUnit.Case, async: true
  doctest Jido.AI.Prompt.Template
  @moduletag :capture_log

  alias Jido.AI.Prompt.Template
  alias Jido.AI.Prompt.MessageItem

  describe "new/1 and new!/1" do
    test "creates a template with defaults" do
      {:ok, template} = Template.new(%{text: "Hello <%= @name %>"})
      assert template.text == "Hello <%= @name %>"
      assert template.role == :user
      assert template.engine == :eex
      assert template.cacheable == true
      assert template.created_at != nil
      assert is_map(template.performance_stats)
      # No estimation without sample inputs
      assert template.estimated_tokens == nil
      assert template.sample_inputs == %{}

      # Test with sample inputs
      {:ok, template} =
        Template.new(%{
          text: "Hello <%= @name %>",
          sample_inputs: %{name: "World"}
        })

      assert is_integer(template.estimated_tokens)

      template_bang = Template.new!(%{text: "Hello <%= @name %>", role: :system})
      assert template_bang.role == :system
    end

    test "validates template syntax" do
      assert {:error, _} = Template.new(%{text: "<%= if true do %>incomplete"})
      assert {:ok, _} = Template.new(%{text: "<%= if true do %>complete<% end %>"})
    end

    test "returns error for invalid options" do
      assert {:error, _} = Template.new(%{text: 123})

      assert_raise Jido.AI.Error, fn ->
        Template.new!(%{text: nil})
      end
    end
  end

  describe "from_string/2 and from_string!/2" do
    test "builds a user template from a simple string" do
      {:ok, template} = Template.from_string("Hello <%= @name %>")
      assert template.text == "Hello <%= @name %>"
      assert template.role == :user
    end

    test "supports specifying role in opts" do
      {:ok, template} = Template.from_string("Hello <%= @name %>", role: :assistant)
      assert template.role == :assistant
    end

    test "raises on invalid string input" do
      assert_raise Jido.AI.Error, fn ->
        Template.from_string!(nil)
      end
    end
  end

  describe "from_string_with_defaults/3" do
    test "applies defaults to the template" do
      {:ok, template} =
        Template.from_string_with_defaults("Hi <%= @name %>, your city is <%= @city %>", %{
          city: "Paris"
        })

      assert template.inputs == %{city: "Paris"}
    end

    test "raises if invalid" do
      assert_raise Jido.AI.Error, fn ->
        Template.from_string_with_defaults!(nil, %{city: "Paris"})
      end
    end
  end

  describe "format/3" do
    test "substitutes inputs and returns a string" do
      template = Template.new!(%{text: "Hello <%= @name %>, you are <%= @age %> years old."})
      output = Template.format(template, %{name: "Alice", age: 30})
      assert output == "Hello Alice, you are 30 years old."
    end

    test "uses default inputs if not overridden" do
      template =
        Template.new!(%{
          text: "Hello <%= @name %>, welcome to <%= @city %>!",
          inputs: %{name: "Alice", city: "Wonderland"}
        })

      assert Template.format(template) == "Hello Alice, welcome to Wonderland!"
      assert Template.format(template, %{city: "Narnia"}) == "Hello Alice, welcome to Narnia!"
    end

    test "applies pre_hook and post_hook if provided" do
      template = Template.new!(%{text: "Hello <%= @name %>"})
      pre = fn assigns -> Map.update!(assigns, :name, &"#{&1} (transformed)") end
      post = fn rendered -> "[[#{rendered}]]" end

      output = Template.format(template, %{name: "Bob"}, pre_hook: pre, post_hook: post)
      assert output == "[[Hello Bob (transformed)]]"
    end
  end

  describe "format_text/3" do
    test "renders with EEx by default" do
      result = Template.format_text("Hello <%= @thing %>", %{thing: "World"}, :eex)
      assert result == "Hello World"
    end

    test "raises error for unsupported engines" do
      assert_raise Jido.AI.Error,
                   "Invalid prompt template: invalid value for :engine option: expected one of [:eex], got: :heex",
                   fn ->
                     Template.new!(%{text: "Hello <%= @thing %>", engine: :heex})
                   end
    end
  end

  describe "format_composed/3" do
    test "composes multiple templates into one" do
      main_template = Template.new!(%{text: "<%= @part1 %> and <%= @part2 %>"})
      t1 = Template.new!(%{text: "AAA <%= @x %>"})
      t2 = Template.new!(%{text: "BBB <%= @y %>"})

      text =
        Template.format_composed(
          main_template,
          %{part1: t1, part2: t2},
          %{x: "X", y: "Y"}
        )

      assert text == "AAA X and BBB Y"
    end

    test "supports plain text as sub-templates" do
      main_template = Template.new!(%{text: "Header: <%= @intro %>\nBody: <%= @body %>"})

      text =
        Template.format_composed(
          main_template,
          %{intro: "Just text", body: "More text"},
          %{}
        )

      assert text == "Header: Just text\nBody: More text"
    end

    test "raises if sub-template is invalid" do
      main_template = Template.new!(%{text: "<%= @invalid %>"})

      assert_raise Jido.AI.Error, fn ->
        Template.format_composed(main_template, %{invalid: 123}, %{})
      end
    end
  end

  describe "estimate_tokens/2" do
    test "returns approximate token count" do
      template = Template.new!(%{text: "Hello <%= @name %>"})
      tokens = Template.estimate_tokens(template, %{name: "Alice"})
      # Very approximate, but we expect a small integer
      assert tokens > 0
    end
  end

  describe "to_message/2 and to_message!/2" do
    test "converts template to a message" do
      template = Template.new!(%{text: "Hi <%= @name %>!", role: :assistant})
      {:ok, msg} = Template.to_message(template, %{name: "Alice"})
      assert msg.role == :assistant
      assert msg.content == "Hi Alice!"
      assert %MessageItem{} = msg
    end

<<<<<<< HEAD
    # test "to_message!/2 raises if invalid" do
    #   template =
    #     Template.new!(%{
    #       text: "Hi <%= raise \"test error\" %>!",
    #       role: :assistant,
    #       estimated_tokens: 10
    #     })
=======
    @tag :skip
    test "to_message!/2 raises if invalid" do
      template =
        Template.new!(%{
          text: "Hi <%= raise \"test error\" %>!",
          role: :assistant,
          estimated_tokens: 10
        })
>>>>>>> a5da9562

    #   assert_raise Jido.AI.Error, fn ->
    #     Template.to_message!(template, %{})
    #   end
    # end
  end

  describe "to_messages!/2" do
    test "processes a list of templates, messages, and strings" do
      t1 = Template.new!(%{text: "System: <%= @sysinfo %>", role: :system})
      t2 = Template.new!(%{text: "Question: <%= @question %>", role: :user})

      out =
        Template.to_messages!([t1, t2, "A direct user string"], %{
          sysinfo: "Guide the user",
          question: "What is 2+2?"
        })

      assert length(out) == 3
      [m1, m2, m3] = out
      assert m1.role == :system
      assert m1.content == "System: Guide the user"
      assert m2.role == :user
      assert m2.content == "Question: What is 2+2?"
      assert m3.role == :user
      assert m3.content == "A direct user string"
    end
  end

  describe "compile/1" do
    test "compiles the template successfully" do
      template = Template.new!(%{text: "Compiling <%= @test %>"})
      assert {:ok, _compiled} = Template.compile(template)
    end

    test "returns an error if compilation fails" do
      result = Template.new(%{text: "<%= if true do %>Missing end tag"})
      assert {:error, error} = result
      assert error =~ "expected a closing '<% end %>'"
    end
  end

  describe "sanitize_inputs/1" do
    test "escapes certain characters in string values" do
      sanitized =
        Template.sanitize_inputs(%{
          name: "Alice<evil>",
          code: "<%= @injection %>",
          number: 42
        })

      assert sanitized[:name] == "Alice\\<evil\\>"
      assert sanitized[:code] == "\\<%= @injection %\\>"
      assert sanitized[:number] == 42
    end
  end

  describe "record_usage/2" do
    test "updates performance stats with usage metrics" do
      template = Template.new!(%{text: "Hello <%= @name %>"})

      updated =
        Template.record_usage(template, %{
          tokens_used: 100,
          response_time_ms: 500,
          success: true
        })

      assert updated.performance_stats.usage_count == 1
      assert updated.performance_stats.avg_tokens == 100
      assert updated.performance_stats.avg_response_time == 500
      assert updated.performance_stats.success_count == 1
      assert updated.performance_stats.last_used_at != nil
    end

    test "calculates averages correctly over multiple uses" do
      template = Template.new!(%{text: "Test"})

      template = Template.record_usage(template, %{tokens_used: 100})
      assert template.performance_stats.avg_tokens == 100

      template = Template.record_usage(template, %{tokens_used: 200})
      # (100 + 200) / 2
      assert template.performance_stats.avg_tokens == 150
    end
  end

  describe "increment_version/1" do
    test "increments version number" do
      template = Template.new!(%{text: "Test", version: 1})
      updated = Template.increment_version(template)
      assert updated.version == 2
    end

    test "handles nil version" do
      template = Template.new!(%{text: "Test", version: nil})
      updated = Template.increment_version(template)
      assert updated.version == 2
    end
  end

  describe "versioning" do
    test "new template starts with version 1" do
      template = Template.new!(%{text: "Initial text"})
      assert template.version == 1
      assert template.version_history == []
    end

    test "increment_version adds current version to history" do
      template = Template.new!(%{text: "Initial text"})
      updated = Template.increment_version(template)

      assert updated.version == 2
      assert length(updated.version_history) == 1
      [history_entry] = updated.version_history
      assert history_entry.version == 1
      assert history_entry.text == "Initial text"
    end

    test "update_text increments version and updates text" do
      template = Template.new!(%{text: "Initial text"})
      updated = Template.update_text(template, "New text")

      assert updated.version == 2
      assert updated.text == "New text"
      assert length(updated.version_history) == 1
      [history_entry] = updated.version_history
      assert history_entry.version == 1
      assert history_entry.text == "Initial text"
    end

    test "rollback_to_version restores previous version" do
      template =
        Template.new!(%{text: "Version 1"})
        |> Template.update_text("Version 2")
        |> Template.update_text("Version 3")

      assert template.version == 3
      assert template.text == "Version 3"

      {:ok, rolled_back} = Template.rollback_to_version(template, 1)
      assert rolled_back.text == "Version 1"
      # Version number stays at current
      assert rolled_back.version == 3
      # Entry is removed from history
      refute Enum.any?(rolled_back.version_history, fn entry -> entry.version == 1 end)
    end

    test "rollback_to_version returns error for non-existent version" do
      template = Template.new!(%{text: "Initial text"})

      assert {:error, "Version 5 not found in history"} =
               Template.rollback_to_version(template, 5)
    end

    test "list_versions returns all versions with current flag" do
      template =
        Template.new!(%{text: "Version 1"})
        |> Template.update_text("Version 2")
        |> Template.update_text("Version 3")

      versions = Template.list_versions(template)
      assert length(versions) == 3

      # Check current version
      [current | history] = versions
      assert current.version == 3
      assert current.current == true

      # Check history versions
      assert Enum.map(history, & &1.version) == [2, 1]
      assert Enum.all?(history, &(&1.current == false))
    end

    test "create_clean_copy resets version history" do
      template =
        Template.new!(%{text: "Version 1"})
        |> Template.update_text("Version 2")
        |> Template.update_text("Version 3")

      clean = Template.create_clean_copy(template)
      assert clean.version == 1
      assert clean.version_history == []
      # Keeps current text
      assert clean.text == "Version 3"
    end
  end
end<|MERGE_RESOLUTION|>--- conflicted
+++ resolved
@@ -181,7 +181,6 @@
       assert %MessageItem{} = msg
     end
 
-<<<<<<< HEAD
     # test "to_message!/2 raises if invalid" do
     #   template =
     #     Template.new!(%{
@@ -189,17 +188,6 @@
     #       role: :assistant,
     #       estimated_tokens: 10
     #     })
-=======
-    @tag :skip
-    test "to_message!/2 raises if invalid" do
-      template =
-        Template.new!(%{
-          text: "Hi <%= raise \"test error\" %>!",
-          role: :assistant,
-          estimated_tokens: 10
-        })
->>>>>>> a5da9562
-
     #   assert_raise Jido.AI.Error, fn ->
     #     Template.to_message!(template, %{})
     #   end

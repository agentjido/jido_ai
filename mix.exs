--- conflicted
+++ resolved
@@ -47,8 +47,8 @@
 
   # Run "mix help deps" to learn about dependencies.
   defp deps do
-    # require Logger
-    # use_local_deps = System.get_env("LOCAL_JIDO_DEPS") == "true" || false
+    require Logger
+    use_local_deps = System.get_env("LOCAL_JIDO_DEPS") == "true" || false
 
     deps = [
       {:dotenvy, "~> 1.0.0"},
@@ -61,15 +61,9 @@
       {:instructor, "~> 0.1.0"},
       {:langchain, "~> 0.3.1"},
 
-<<<<<<< HEAD
-      # Testing & Release
-      {:credo, "~> 1.7"},
-      {:dialyxir, "~> 1.4", only: [:dev, :test], runtime: false},
-=======
       # Testing
       {:credo, "~> 1.7", only: [:dev, :test]},
       {:dialyxir, "~> 1.4", only: [:dev], runtime: false},
->>>>>>> a5da9562
       {:doctor, "~> 0.22.0", only: [:dev, :test]},
       {:ex_check, "~> 0.12", only: [:dev, :test]},
       {:ex_doc, "~> 0.37-rc", only: [:dev, :test], runtime: false},
@@ -84,25 +78,10 @@
       {:stream_data, "~> 1.1", only: [:dev, :test]}
     ]
 
-    # if use_local_deps do
-    #   require Logger
-    #   Logger.warning("Using local Jido dependencies")
+    if use_local_deps do
+      require Logger
+      Logger.warning("Using local Jido dependencies")
 
-    deps ++
-      [
-        {:jido, path: "../jido"}
-        # {:jido_memory, path: "../jido_memory"}
-      ]
-
-<<<<<<< HEAD
-    # else
-    #   deps ++
-    #     [
-    #       {:jido, github: "agentjido/jido"}
-    #       # {:jido_memory, github: "agentjido/jido_memory"}
-    #     ]
-    # end
-=======
       deps ++
         [
           {:jido, path: "../jido"}
@@ -115,14 +94,12 @@
           # {:jido_memory, github: "agentjido/jido_memory"}
         ]
     end
->>>>>>> a5da9562
   end
 
   defp aliases do
     [
-      # test: "test --trace",
-      docs: "docs",
-      # docs: "docs -f html --open",
+      test: "test --trace",
+      docs: "docs -f html --open",
       q: ["quality"],
       quality: [
         "format",
@@ -152,16 +129,12 @@
       source_url: @source_url,
       extras: [
         "README.md",
-<<<<<<< HEAD
         {"guides/getting-started.md", title: "Getting Started"},
         {"guides/keyring.md", title: "Managing Keys"},
         {"guides/prompt.md", title: "Prompting"},
         {"guides/providers.md", title: "LLM Providers"},
         {"guides/agent-skill.md", title: "Agent & Skill"},
         {"guides/actions.md", title: "Actions"}
-=======
-        "guides/getting-started.md"
->>>>>>> a5da9562
       ]
     ]
   end
